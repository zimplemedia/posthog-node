--- conflicted
+++ resolved
@@ -21,11 +21,7 @@
     "scripts": {
         "dependencies": "yarn",
         "size": "size-limit",
-<<<<<<< HEAD
         "test": "nyc ava tests/*.js",
-=======
-        "test": "nyc ava",
->>>>>>> d34bb606
         "report-coverage": "nyc report --reporter=lcov > coverage.lcov && codecov",
         "format": "prettier --write ."
     },
